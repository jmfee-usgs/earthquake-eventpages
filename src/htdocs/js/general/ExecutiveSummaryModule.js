--- conflicted
+++ resolved
@@ -1,13 +1,8 @@
 'use strict';
 
 
-<<<<<<< HEAD
-var DyfiPinView = require('core/BasicPinView'), // TODO
+var DyfiPinView = require('dyfi/DyfiPinView'),
     FiniteFaultPinView = require('finite-fault/FiniteFaultPinView'),
-=======
-var DyfiPinView = require('dyfi/DyfiPinView'),
-    FiniteFaultPinView = require('core/BasicPinView'), // TODO
->>>>>>> 2becccad
     FocalMechanismPinView = require('core/BasicPinView'), // TODO
     InteractiveMapPinView = require('core/BasicPinView'), // TODO
     MomentTensorPinView = require('core/BasicPinView'), // TODO
@@ -17,7 +12,7 @@
     RegionInfoPinView = require('core/BasicPinView'), // TODO
     ShakeMapPinView = require('shakemap/ShakeMapPinView'),
     SummaryModule = require('core/SummaryModule'),
-    TsunamiPinView = require('general/TsunamiPinView'), // TODO
+    TsunamiPinView = require('general/TsunamiPinView'),
     Util = require('util/Util');
 
 
@@ -234,7 +229,7 @@
     if (ev.getSummary().properties.tsunami === 1) {
       _this.pinViews.push(TsunamiPinView({
         el: _this.createPinContainer(list),
-        model: ev.getPreferredOriginProduct() // TODO ...
+        model: ev.getPreferredOriginProduct()
       }));
     }
 
