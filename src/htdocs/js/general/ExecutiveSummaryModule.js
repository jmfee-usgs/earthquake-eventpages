--- conflicted
+++ resolved
@@ -5,13 +5,8 @@
     DyfiPinView = require('dyfi/DYFIPinView'),
     FiniteFaultPinView = require('finite-fault/FiniteFaultPinView'),
     FocalMechanismPinView = require('core/BasicPinView'), // TODO
-<<<<<<< HEAD
     InteractiveMapPinView = require('map/InteractiveMapPinView'),
-    MomentTensorPinView = require('core/BasicPinView'), // TODO
-=======
-    InteractiveMapPinView = require('core/BasicPinView'), // TODO
     MomentTensorPinView = require('moment-tensor/MomentTensorPinView'),
->>>>>>> 2cfce524
     OriginPinView = require('origin/OriginPinView'),
     PAGERPinView = require('losspager/PAGERPinView'),
     Product = require('pdl/Product'),
