--- conflicted
+++ resolved
@@ -158,8 +158,6 @@
     }));
   });
 
-<<<<<<< HEAD
-=======
   describe('magnitude', () => {
     it('short-circuits no magnitude', inject(
         [FormatterService], (formatter: FormatterService) => {
@@ -185,7 +183,6 @@
     }));
   });
 
->>>>>>> 9f6cfd13
   describe('number', () => {
     it('returns empty value when undefined', inject(
         [FormatterService], (formatter: FormatterService) => {
